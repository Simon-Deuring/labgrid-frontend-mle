--- conflicted
+++ resolved
@@ -1,11 +1,7 @@
 """
 A wamp client which registers a rpc function
 """
-<<<<<<< HEAD
-from typing import Callable, Dict, Optional  
-=======
 from typing import Callable, Dict, Optional
->>>>>>> 1a79ea6f
 from time import sleep
 
 import logging
@@ -14,11 +10,6 @@
 from autobahn.asyncio.wamp import ApplicationSession, ApplicationRunner
 import autobahn.wamp.exception as wexception
 
-<<<<<<< HEAD
-from .rpc import forward, places, reservations, resource, power_state, acquire, release, info, resource_by_name, resource_overview
-from .router import Router
-from .labby_types import GroupName, PlaceName, ResourceName, Session
-=======
 from .rpc import (cancel_reservation, create_place, create_resource,
                   delete_place, delete_resource, forward, get_alias, get_exporters, invalidates_cache,
                   places, places_names, get_reservations, create_reservation, resource, power_state,
@@ -26,15 +17,11 @@
 from .router import Router
 from .labby_types import GroupName, PlaceName, ResourceName, Session
 
->>>>>>> 1a79ea6f
 
 def get_context_callback() -> Optional['LabbyClient']:
     """
     If context takes longer to create, prevent Context to be None in Crossbar router context
     """
-<<<<<<< HEAD
-    return globals()["CALLBACK_REF"]
-=======
     return globals().get("CALLBACK_REF", None)
 
 
@@ -44,7 +31,6 @@
     """
     return globals().get("FRONTEND_REF", None)
 
->>>>>>> 1a79ea6f
 
 class LabbyClient(Session):
     """
@@ -54,10 +40,6 @@
 
     def __init__(self, config=None):
         # make sure only one active labby client exists
-<<<<<<< HEAD
-        assert "CALLBACK_REF" not in globals() or globals()["CALLBACK_REF"] is None
-=======
->>>>>>> 1a79ea6f
         globals()["CALLBACK_REF"] = self
         super().__init__(config=config)
 
@@ -77,12 +59,6 @@
 
     async def onJoin(self, details):
         self.log.info("Joined Coordinator Session.")
-<<<<<<< HEAD
-        self.subscribe(self.on_place_changed,
-                       u"org.labgrid.coordinator.place_changed")
-        self.subscribe(self.on_resource_changed,
-                       u"org.labgrid.coordinator.resource_changed")
-=======
         res = await self.call("wamp.registration.list")
         for proc in res['exact']:
             p = await self.call("wamp.registration.get", proc)
@@ -92,16 +68,12 @@
                        "org.labgrid.coordinator.place_changed")
         self.subscribe(self.on_resource_changed,
                        "org.labgrid.coordinator.resource_changed")
->>>>>>> 1a79ea6f
 
     def onLeave(self, details):
         self.log.info("Coordinator session disconnected.")
         self.disconnect()
 
-<<<<<<< HEAD
-=======
     @invalidates_cache('power_states')
->>>>>>> 1a79ea6f
     async def on_resource_changed(self,
                                   exporter: str,
                                   group_name: GroupName,
@@ -110,22 +82,11 @@
         """
         Listen on resource changes on coordinator and update cache on changes
         """
-<<<<<<< HEAD
-        group = self.resources if self.resources is not None else {}
-        # Do not replace the ResourceEntry object, as other components may keep
-        # a reference to it and want to see changes.
-        old = None if resource_name not in group else group[resource_name]
-        group[resource_name] = resource_data
-        if resource_data and not old:
-            self.log.info(
-                # f"Resource {exporter}/{group_name}/{resource_name} created: {resource_data}")
-=======
         if self.resources is None:
             self.resources = {}
         self.resources[exporter] = resource_data
         if resource_name not in self.resources:
             self.log.info(
->>>>>>> 1a79ea6f
                 f"Resource {exporter}/{group_name}/{resource_name} created.")
         elif resource_data:
             self.log.info(
@@ -133,39 +94,24 @@
         else:
             self.log.info(
                 f"Resource {exporter}/{group_name}/{resource_name} deleted")
-<<<<<<< HEAD
-        self.power_states = None # Invalidate power state cache
-
-
-    async def on_place_changed(self, name: PlaceName, place_data: Dict):
-=======
 
         self.power_states = None  # Invalidate power state cache
 
     @invalidates_cache('power_states')
     async def on_place_changed(self, name: PlaceName, place_data: Optional[Dict] = None):
->>>>>>> 1a79ea6f
         """
         Listen on place changes on coordinator and update cache on changes
         """
         if self.places is not None and not place_data:
             del self.places[name]
-<<<<<<< HEAD
-            self.log.info("Place {} deleted", name)
-=======
             self.log.info(f"Place {name} deleted")
             return
->>>>>>> 1a79ea6f
 
         if self.places is None:
             self.places = {}
 
         if name not in self.places:
             self.places[name] = place_data
-<<<<<<< HEAD
-            # self.log.info("Place {} created: {}", name, place)
-=======
->>>>>>> 1a79ea6f
             self.log.info(f"Place {name} created.")
         else:
             place = self.places[name]
@@ -175,11 +121,6 @@
             self.log.info(f"Place {name} changed:")
             # for k, v_old, v_new in diff_dict(old, new):
             #     print(f"  {k}: {v_old} -> {v_new}")
-<<<<<<< HEAD
-        self.power_states = None # Invalidate power state cache
-
-=======
->>>>>>> 1a79ea6f
 
 
 class RouterInterface(ApplicationSession):
@@ -188,14 +129,10 @@
     """
 
     def __init__(self, config=None):
-<<<<<<< HEAD
         if config is not None and 'exporter' in config.extra:
             self.exporter = config.extra['exporter']
-        super().__init__(config)
-=======
         globals()["FRONTEND_REF"] = self
         super().__init__(config=config)
->>>>>>> 1a79ea6f
 
     def onConnect(self):
         self.log.info(
@@ -207,35 +144,13 @@
         Register functions from RPC store from key, overrides ApplicationSession::register
         """
         endpoint = f"localhost.{func_key}"
-<<<<<<< HEAD
-
-        async def bind(*a):
-            return await procedure(get_context_callback(), *args, *a)
-        func = bind
-        self.log.info(f"Registered function for endpoint {endpoint}.")
-        super().register(func, endpoint)
-=======
->>>>>>> 1a79ea6f
 
         async def bind(*o_args):
             return await procedure(get_context_callback(), *args, *o_args)
         func = bind
         self.log.info(f"Registered function for endpoint {endpoint}.")
         try:
-<<<<<<< HEAD
-            self.register("places", places)
-            self.register("resource", resource, self.exporter)
-            self.register("power_state", power_state, self.exporter)
-            self.register("acquire", acquire)
-            self.register("release", release)
-            self.register("reservations", reservations)
-            self.register("resource_overview", resource_overview)
-            self.register("resource_by_name", resource_by_name)
-            self.register("info", info)
-            self.register("forward", forward)
-=======
             super().register(func, endpoint)
->>>>>>> 1a79ea6f
         except wexception.Error as err:
             self.log.error(
                 f"Could not register procedure: {err}.\n{err.with_traceback(None)}")
@@ -274,12 +189,6 @@
     """
 
     globals()["LOADED_RPC_FUNCTIONS"] = {}
-<<<<<<< HEAD
-=======
-    loop = asyncio.get_event_loop()
-    # asyncio.set_event_loop(loop)
-
->>>>>>> 1a79ea6f
     logging.basicConfig(
         level="DEBUG", format="%(asctime)s [%(name)s][%(levelname)s] %(message)s")
 
@@ -293,23 +202,13 @@
     asyncio.log.logger.info(
         "Starting Frontend Router on url %s and realm %s", frontend_url, frontend_realm)
     router = Router("labby/router/.crossbar")
-<<<<<<< HEAD
-    sleep(5)
+    sleep(4)
     loop = asyncio.get_event_loop()
     assert labby_coro is not None
     assert frontend_coro is not None
     try:
-
         asyncio.log.logger.info(
             "Connecting to %s on realm '%s'", backend_url, backend_realm)
-=======
-    sleep(4)
-    assert labby_coro is not None
-    assert frontend_coro is not None
-
-    try:
-        asyncio.log.logger.info("Connecting to %s on realm '%s'", url, realm)
->>>>>>> 1a79ea6f
         loop.run_until_complete(labby_coro)
         loop.run_until_complete(frontend_coro)
         loop.run_forever()
