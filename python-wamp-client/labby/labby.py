"""
A wamp client which registers a rpc function
"""
import asyncio
import asyncio.log
import getpass
import logging
import os
from getpass import getuser as _getuser
from os import getenv
from socket import gethostname as _gethostname
from time import sleep
from typing import Callable, Dict, List, Optional

import autobahn.wamp.exception as wexception
from autobahn.asyncio.wamp import ApplicationRunner, ApplicationSession

<<<<<<< HEAD
from .rpc import (acquire_resource, add_match, cancel_reservation, cli_command, console, console_close, console_write, create_place, create_resource, del_match,
                  delete_place, delete_resource, forward, get_alias, get_exporters, invalidates_cache, list_places,
                  places, places_names, get_reservations, create_reservation, poll_reservation, refresh_reservations, release_resource, resource, power_state,
                  acquire, release, info, resource_by_name, resource_names, resource_overview)
=======
from .labby_ssh import Session as SSHSession
from .labby_ssh import parse_hostport
from .labby_types import (ExporterName, GroupName, PlaceName, ResourceName,
                          Session)
>>>>>>> 15d54f5b
from .router import Router
from .rpc import (acquire, acquire_resource, add_match, cancel_reservation,
                  console, console_close, console_write, create_place,
                  create_reservation, create_resource, del_match, delete_place,
                  delete_resource, forward, get_alias, get_exporters,
                  get_reservations, info, invalidates_cache, list_places,
                  places, places_names, poll_reservation, power_state,
                  refresh_reservations, release, release_resource, reset, resource,
                  resource_by_name, resource_names, resource_overview)

labby_sessions: List["LabbyClient"] = []
frontend_sessions: List["RouterInterface"] = []


def gethostname():
    return os.environ.get('LABBY_HOSTNAME', _gethostname())


def getuser():
    return os.environ.get('LABBY_USERNAME', _getuser())


class LabbyClient(Session):
    """
    Specializes Application Session to handle Communication
    specifically with the labgrid-frontend and the labgrid coordinator
    """

    def __init__(self, config):
        # make sure only one active labby client exists
        self.user_name = f"{gethostname()}/{getuser()}"
        self.frontend = config.extra.get('frontend')
        self.frontend.labby = self
        self.ssh_session = config.extra.get('ssh_session')

        super().__init__(config=config)
        labby_sessions.append(self)

    def onConnect(self):
        self.log.info(
            f"Connected to Coordinator, joining realm '{self.config.realm}'")
        # TODO load from config or get from frontend
        self.join(self.config.realm, ['ticket'],
                  authid=f'client/{self.user_name}')

    def onChallenge(self, challenge):
        self.log.info("Authencticating.")
        if challenge.method == 'ticket':
            return ""  # don't provide a password
        self.log.error(
            "Only Ticket authentication enabled, atm. Aborting...")
        raise NotImplementedError(
            "Only Ticket authentication enabled, atm")

    async def onJoin(self, details):
        self.log.info("Joined Coordinator Session.")
        self.subscribe(self.on_place_changed,
                       "org.labgrid.coordinator.place_changed")
        self.subscribe(self.on_resource_changed,
                       "org.labgrid.coordinator.resource_changed")
        await places(self)
        await resource(self)
        asyncio.create_task(refresh_reservations(self))

    def onLeave(self, details):
        self.log.info("Coordinator session disconnected.")
        self.disconnect()
        labby_sessions.remove(self)

    @invalidates_cache('power_states')
    async def on_resource_changed(self,
                                  exporter: ExporterName,
                                  group_name: GroupName,
                                  resource_name: ResourceName,
                                  resource_data: Dict):
        """
        Listen on resource changes on coordinator and update cache on changes
        """
        res = {exporter: {group_name: {resource_name: resource_data}}}
        if self.resources.get_soft() is None:
            self.resources.data = res

        if exporter not in self.resources.get_soft():
            self.resources.get_soft()[exporter] = {
                group_name: {resource_name: resource_data}}
        else:
            self.resources.get_soft()[exporter].get(group_name, {}).update(
                {resource_name: resource_data})

        if resource_name not in self.resources.get_soft()[exporter][group_name]:
            self.log.info(
                f"Resource {exporter}/{group_name}/{resource_name} created.")
        elif resource_data:
            self.log.info(
                f"Resource {exporter}/{group_name}/{resource_name} changed:")
        else:
            self.log.info(
                f"Resource {exporter}/{group_name}/{resource_name} deleted")

        self.power_states = None  # Invalidate power state cache
        if self.frontend:
            self.frontend.publish("localhost.onResourceChanged",
                                  self.resources.get_soft()[exporter][group_name][resource_name])

    @invalidates_cache('power_states')
    async def on_place_changed(self, name: PlaceName, place_data: Optional[Dict] = None):
        """
        Listen on place changes on coordinator and update cache on changes
        """
        if self.places.get_soft() is not None and not place_data:
            del self.places[name]
            self.log.info(f"Place {name} deleted")
            return

        if self.places.get_soft() is None:
            self.places.data = {}

        if name not in self.places.get_soft():
            self.places.data[name] = place_data
            self.log.info(f"Place {name} created.")
        else:
            self.places.get_soft()[name].update(place_data)
            self.log.info(f"Place {name} changed.")
        if (  # add place to acquired places, if we have acquired it previously
            place_data
            and place_data['acquired'] is not None
            and place_data['acquired'] == self.user_name
            and name not in self.acquired_places
        ):
            self.acquired_places.add(name)
        if (
            place_data
            and name in self.acquired_places
            and place_data['acquired'] != self.user_name
        ):
            self.acquired_places.remove(name)

        if self.frontend:
            self.frontend.publish("localhost.onPlaceChanged", {'name':name, **(place_data or {})})


class RouterInterface(ApplicationSession):
    """
    Wamp router, for communicaion with frontend
    """

    def _labby_callback(self):
        return self.labby

    def __init__(self, config):
        globals()["FRONTEND_REF"] = self
        self.backend_url = config.extra.get("backend_url")
        self.backend_realm = config.extra.get("backend_realm")
        self.keyfile_path = config.extra.get("keyfile_path")
        self.remote_url = config.extra.get("remote_url")
        self.ssh_session = config.extra.get("ssh_session")
        self.labby = None
        super().__init__(config=config)
        frontend_sessions.append(self)

    def onConnect(self):
        self.log.info(
            f"Connected to Coordinator, joining realm '{self.config.realm}'")
        self.join(self.config.realm)

    def register(self, func_key: str, procedure: Callable, *args):
        """
        Register functions from RPC store from key, overrides ApplicationSession::register
        """
        endpoint = f"localhost.{func_key}"

        async def bind(*o_args):
            return await procedure(self._labby_callback(), *args, *o_args)
        func = bind
        self.log.info(f"Registered function for endpoint {endpoint}.")
        try:
            super().register(func, endpoint)
        except wexception.Error as err:
            self.log.error(
                f"Could not register procedure: {err}.\n{err.with_traceback(None)}")

    async def onJoin(self, details):
        self.log.info("Joined Frontend Session.")
        # asyncio.get_event_loop().call_soon(self._start_labby)
        asyncio.get_event_loop().run_in_executor(None, _start_labby, self.remote_url,
                                                 self.backend_url, self.backend_realm, self.keyfile_path, self)

        # wait unitl labby startup is done
        while self.labby is None:
            await asyncio.sleep(.5)

        self.register("places", places)
        self.register("list_places", list_places)
        self.register("resource", resource)
        self.register("power_state", power_state)
        self.register("acquire", acquire)
        self.register("release", release)
        self.register("resource_overview", resource_overview)
        self.register("resource_by_name", resource_by_name)
        self.register("info", info)
        self.register("forward", forward)
        self.register("create_place", create_place)
        self.register("delete_place", delete_place)
        self.register("get_reservations", get_reservations)
        self.register("create_reservation", create_reservation)
        self.register("cancel_reservation", cancel_reservation)
        self.register("poll_reservation", poll_reservation)
        self.register("create_resource", create_resource)
        self.register("delete_resource", delete_resource)
        self.register("place_names", places_names)
        self.register("get_alias", get_alias)
        self.register("get_exporters", get_exporters)
        self.register("acquire_resource", acquire_resource)
        self.register("release_resource", release_resource)
        self.register("resource_names", resource_names)
        self.register("add_match", add_match)
        self.register("del_match", del_match)
        self.register("console", console)
        self.register("console_write", console_write)
        self.register("console_close", console_close)
<<<<<<< HEAD
        self.register("cli_command", cli_command)
=======
        self.register("reset", reset)
>>>>>>> 15d54f5b

    def onLeave(self, details):
        self.log.info("Session disconnected.")
        self.disconnect()
        frontend_sessions.remove(self)


def _start_labby(remote_url, backend_url, backend_realm, keyfile_path, frontend_client):
    """
    run labby and ssh session manager. wait for password if not provided in
    """
    loop = asyncio.new_event_loop()
    asyncio.set_event_loop(loop)
    remote_host, remote_port, user = parse_hostport(remote_url)
    assert remote_host and remote_port and user
    ssh_session = SSHSession(host=remote_host,
                             port=remote_port,
                             username=user,
                             keyfile_path=keyfile_path)
    if (password := getenv('LABBY_SSH_PASSWORD', None)) is None:
        password = getpass.getpass(
            f"Password for: {remote_url}:\n")
    ssh_session.open(password)
    # local_port = parse_hostport(backend_url)[1]
    asyncio.get_event_loop().run_in_executor(
        None, ssh_session.forward, 20408, 'localhost', 20408)

    def start():
        loop = asyncio.new_event_loop()
        asyncio.set_event_loop(loop)
        asyncio.log.logger.info(
            "Connecting to %s on realm '%s'", backend_url, backend_realm)
        # start ssh session
        labby_runner = ApplicationRunner(backend_url,
                                         realm=backend_realm,
                                         extra={'frontend': frontend_client,
                                                'ssh_session': ssh_session})
        labby_coro = labby_runner.run(LabbyClient, start_loop=False)
        assert labby_coro is not None
        loop.run_until_complete(labby_coro)
        loop.run_forever()

    # Thread(target=start, name=f'{remote_url}-labby').start()
    loop = asyncio.get_event_loop()
    loop.run_in_executor(None, start)


def run_router(backend_url: str,
               backend_realm: str,
               frontend_url: str,
               frontend_realm: str,
               keyfile_path: str,
               remote_url: str):
    """
    Connect to labgrid coordinator and start local crossbar router
    """
    loop = asyncio.get_event_loop()
    logging.basicConfig(
        level="INFO", format="%(asctime)s [%(name)s][%(levelname)s] %(message)s")

    frontend_runner = ApplicationRunner(
        url=frontend_url, realm=frontend_realm,
        extra={"backend_url": backend_url, "backend_realm": backend_realm, "keyfile_path": keyfile_path, "remote_url": remote_url})
    frontend_coro = frontend_runner.run(RouterInterface, start_loop=False)

    asyncio.log.logger.info(
        "Starting Frontend Router on url %s and realm %s", frontend_url, frontend_realm)
    router = Router("labby/router/.crossbar")
    sleep(4)
    assert frontend_coro is not None
    try:
        loop.run_until_complete(frontend_coro)
        loop.run_forever()
    except ConnectionRefusedError as err:
        asyncio.log.logger.error(err.strerror)
    except KeyboardInterrupt:
        pass
    finally:
        frontend_coro.close()
        router.stop()<|MERGE_RESOLUTION|>--- conflicted
+++ resolved
@@ -15,20 +15,14 @@
 import autobahn.wamp.exception as wexception
 from autobahn.asyncio.wamp import ApplicationRunner, ApplicationSession
 
-<<<<<<< HEAD
-from .rpc import (acquire_resource, add_match, cancel_reservation, cli_command, console, console_close, console_write, create_place, create_resource, del_match,
-                  delete_place, delete_resource, forward, get_alias, get_exporters, invalidates_cache, list_places,
-                  places, places_names, get_reservations, create_reservation, poll_reservation, refresh_reservations, release_resource, resource, power_state,
-                  acquire, release, info, resource_by_name, resource_names, resource_overview)
-=======
 from .labby_ssh import Session as SSHSession
 from .labby_ssh import parse_hostport
 from .labby_types import (ExporterName, GroupName, PlaceName, ResourceName,
                           Session)
->>>>>>> 15d54f5b
+
 from .router import Router
 from .rpc import (acquire, acquire_resource, add_match, cancel_reservation,
-                  console, console_close, console_write, create_place,
+                  cli_command, console, console_close, console_write, create_place,
                   create_reservation, create_resource, del_match, delete_place,
                   delete_resource, forward, get_alias, get_exporters,
                   get_reservations, info, invalidates_cache, list_places,
@@ -246,11 +240,9 @@
         self.register("console", console)
         self.register("console_write", console_write)
         self.register("console_close", console_close)
-<<<<<<< HEAD
         self.register("cli_command", cli_command)
-=======
         self.register("reset", reset)
->>>>>>> 15d54f5b
+
 
     def onLeave(self, details):
         self.log.info("Session disconnected.")
