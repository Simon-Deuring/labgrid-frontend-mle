"""
A wamp client which registers a rpc function
"""
from typing import Callable, Dict, Optional
from time import sleep

import logging
import asyncio
import asyncio.log
from autobahn.asyncio.wamp import ApplicationSession, ApplicationRunner
import autobahn.wamp.exception as wexception

from .rpc import (acquire_resource, add_match, cancel_reservation, create_place, create_resource, del_match,
                  delete_place, delete_resource, forward, get_alias, get_exporters, invalidates_cache, list_places,
                  places, places_names, get_reservations, create_reservation, poll_reservation, refresh_reservations, release_resource, resource, power_state,
                  acquire, release, info, resource_by_name, resource_names, resource_overview)
from .router import Router
from .labby_types import GroupName, PlaceName, ResourceName, Session


def get_context_callback() -> Optional['LabbyClient']:
    """
    If context takes longer to create, prevent Context to be None in Crossbar router context
    """
    return globals().get("CALLBACK_REF", None)


def get_frontend_callback() -> Optional['RouterInterface']:
    """
    If context takes longer to create, prevent Context to be None in Crossbar router context
    """
    return globals().get("FRONTEND_REF", None)


class LabbyClient(Session):
    """
    Specializes Application Session to handle Communication
    specifically with the labgrid-frontend and the labgrid coordinator
    """

    def __init__(self, config=None):
        # make sure only one active labby client exists
        globals()["CALLBACK_REF"] = self
        self.user_name = "labby/dummy"
        super().__init__(config=config)

    def onConnect(self):
        self.log.info(
            f"Connected to Coordinator, joining realm '{self.config.realm}'")
        # TODO load from config or get from frontend
        self.join(self.config.realm, ['ticket'], authid='client/labby/dummy')

    def onChallenge(self, challenge):
        self.log.info("Authencticating.")
        if challenge.method == 'ticket':
            return ""  # don't provide a password
        self.log.error(
            "Only Ticket authentication enabled, atm. Aborting...")
        raise NotImplementedError(
            "Only Ticket authentication enabled, atm")

    async def onJoin(self, details):
        self.log.info("Joined Coordinator Session.")
        res = await self.call("wamp.registration.list")
        for proc in res['exact']:
            p = await self.call("wamp.registration.get", proc)
            print(p['uri'])
        res = await self.call("wamp.subscription.list")
        for proc in res['exact']:
            p = await self.call("wamp.subscription.get", proc)
            print(p['uri'])

        self.subscribe(self.on_place_changed,
                       "org.labgrid.coordinator.place_changed")
        self.subscribe(self.on_resource_changed,
                       "org.labgrid.coordinator.resource_changed")
        asyncio.create_task(refresh_reservations(self))
        # asyncio.run_coroutine_threadsafe(refresh_reservations(self), asyncio.get_event_loop())

    def onLeave(self, details):
        self.log.info("Coordinator session disconnected.")
        self.disconnect()

    @invalidates_cache('power_states')
    async def on_resource_changed(self,
                                  exporter: str,
                                  group_name: GroupName,
                                  resource_name: ResourceName,
                                  resource_data: Dict):
        """
        Listen on resource changes on coordinator and update cache on changes
        """
        if self.resources is None:
            self.resources = {}
        if exporter not in self.resources:
            self.resources[exporter] = {
                group_name: {resource_name: resource_data}}
        else:
<<<<<<< HEAD
            self.resources[exporter].get(group_name, {}).update(
=======
            self.resources[exporter][group_name].update(
>>>>>>> 0b8a17c3
                {resource_name: resource_data})

        if resource_name not in self.resources[exporter][group_name]:
            self.log.info(
                f"Resource {exporter}/{group_name}/{resource_name} created.")
        elif resource_data:
            self.log.info(
                f"Resource {exporter}/{group_name}/{resource_name} changed:")
        else:
            self.log.info(
                f"Resource {exporter}/{group_name}/{resource_name} deleted")

        self.power_states = None  # Invalidate power state cache
        if frontend := get_frontend_callback():
            frontend.publish("localhost.onResourceChanged",
                             self.resources[exporter][group_name][resource_name])

    @invalidates_cache('power_states')
    async def on_place_changed(self, name: PlaceName, place_data: Optional[Dict] = None):
        """
        Listen on place changes on coordinator and update cache on changes
        """
        if self.places is not None and not place_data:
            del self.places[name]
            self.log.info(f"Place {name} deleted")
            return

        if self.places is None:
            self.places = {}

        if name not in self.places:
            self.places[name] = place_data
            self.log.info(f"Place {name} created.")
        else:
            place = self.places[name]
            place.update(place_data)
            self.log.info(f"Place {name} changed.")
        if (  # add place to acquired places, if we have acquired it previously
            place_data
            and place_data['acquired'] is not None
            and place_data['acquired'] == self.user_name
            and name not in self.acquired_places
        ):
            self.acquired_places.add(name)
<<<<<<< HEAD
        if (
            place_data
            and name in self.acquired_places
            and place_data['acquired'] != self.user_name
        ):
            self.acquired_places.remove(name)
=======
        if frontend := get_frontend_callback():
            frontend.publish("localhost.onPlaceChanged", place_data)
>>>>>>> 0b8a17c3


class RouterInterface(ApplicationSession):
    """
    Wamp router, for communicaion with frontend
    """

    def __init__(self, config=None):
        if config is not None and 'exporter' in config.extra:
            self.exporter = config.extra['exporter']
        globals()["FRONTEND_REF"] = self
        super().__init__(config=config)

    def onConnect(self):
        self.log.info(
            f"Connected to Coordinator, joining realm '{self.config.realm}'")
        self.join(self.config.realm)

    def register(self, func_key: str, procedure: Callable, *args):
        """
        Register functions from RPC store from key, overrides ApplicationSession::register
        """
        endpoint = f"localhost.{func_key}"

        async def bind(*o_args):
            return await procedure(get_context_callback(), *args, *o_args)
        func = bind
        self.log.info(f"Registered function for endpoint {endpoint}.")
        try:
            super().register(func, endpoint)
        except wexception.Error as err:
            self.log.error(
                f"Could not register procedure: {err}.\n{err.with_traceback(None)}")

    def onJoin(self, details):
        self.log.info("Joined Frontend Session.")

        self.register("places", places)
        self.register("list_places", list_places)
        self.register("resource", resource)
        self.register("power_state", power_state)
        self.register("acquire", acquire)
        self.register("release", release)
        self.register("resource_overview", resource_overview)
        self.register("resource_by_name", resource_by_name)
        self.register("info", info)
        self.register("forward", forward)
        self.register("create_place", create_place)
        self.register("delete_place", delete_place)
        self.register("get_reservations", get_reservations)
        self.register("create_reservation", create_reservation)
        self.register("cancel_reservation", cancel_reservation)
        self.register("poll_reservation", poll_reservation)
        self.register("create_resource", create_resource)
        self.register("delete_resource", delete_resource)
        self.register("place_names", places_names)
        self.register("get_alias", get_alias)
        self.register("get_exporters", get_exporters)
        self.register("acquire_resource", acquire_resource)
        self.register("release_resource", release_resource)
        self.register("resource_names", resource_names)
        self.register("add_match", add_match)
        self.register("del_match", del_match)


    def onLeave(self, details):
        self.log.info("Session disconnected.")
        self.disconnect()


def run_router(backend_url: str, backend_realm: str, frontend_url: str, frontend_realm: str, exporter: str):
    """
    Connect to labgrid coordinator and start local crossbar router
    """

    globals()["LOADED_RPC_FUNCTIONS"] = {}
    logging.basicConfig(
        level="DEBUG", format="%(asctime)s [%(name)s][%(levelname)s] %(message)s")

    labby_runner = ApplicationRunner(
        url=backend_url, realm=backend_realm, extra=None)
    labby_coro = labby_runner.run(LabbyClient, start_loop=False)
    frontend_runner = ApplicationRunner(
        url=frontend_url, realm=frontend_realm, extra={"exporter": exporter})
    frontend_coro = frontend_runner.run(RouterInterface, start_loop=False)

    asyncio.log.logger.info(
        "Starting Frontend Router on url %s and realm %s", frontend_url, frontend_realm)
    router = Router("labby/router/.crossbar")
    sleep(4)
    loop = asyncio.get_event_loop()
    assert labby_coro is not None
    assert frontend_coro is not None
    try:
        asyncio.log.logger.info(
            "Connecting to %s on realm '%s'", backend_url, backend_realm)
        loop.run_until_complete(labby_coro)
        loop.run_until_complete(frontend_coro)
        loop.run_forever()
    except ConnectionRefusedError as err:
        asyncio.log.logger.error(err.strerror)
    except KeyboardInterrupt:
        pass
    finally:
        frontend_coro.close()
        labby_coro.close()
        asyncio.get_event_loop().close()
        router.stop()<|MERGE_RESOLUTION|>--- conflicted
+++ resolved
@@ -96,11 +96,7 @@
             self.resources[exporter] = {
                 group_name: {resource_name: resource_data}}
         else:
-<<<<<<< HEAD
             self.resources[exporter].get(group_name, {}).update(
-=======
-            self.resources[exporter][group_name].update(
->>>>>>> 0b8a17c3
                 {resource_name: resource_data})
 
         if resource_name not in self.resources[exporter][group_name]:
@@ -145,17 +141,16 @@
             and name not in self.acquired_places
         ):
             self.acquired_places.add(name)
-<<<<<<< HEAD
         if (
             place_data
             and name in self.acquired_places
             and place_data['acquired'] != self.user_name
         ):
             self.acquired_places.remove(name)
-=======
+
         if frontend := get_frontend_callback():
             frontend.publish("localhost.onPlaceChanged", place_data)
->>>>>>> 0b8a17c3
+
 
 
 class RouterInterface(ApplicationSession):
