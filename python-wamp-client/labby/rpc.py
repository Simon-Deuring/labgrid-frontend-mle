--- conflicted
+++ resolved
@@ -24,24 +24,12 @@
     endpoint: str  = attrib()
     func: Callable = attrib()
 
-<<<<<<< HEAD
+ 
     def bind(self, context: Callable, *args, **kwargs):
         """
         Bind RPC to specific context,to be called by the frontend
         """
-=======
-    def bind(self, *args, **kwargs) -> Callable:
-        """
-        Bind RPC to specific context, e.g LabbyClient Session, or pass immutables into func
-        """
-        return lambda *a, **kw: self.func(*args, *a, **kwargs, **kw)
 
-    def bind_frontend(self, context: Callable, *args, **kwargs) -> Callable:
-        """
-        Bind RPC to specific context,to be called by the frontend
-        """
-        return lambda *a: self.func(context(), *args, *a, **kwargs)
->>>>>>> 21a7b9a1
 
         return lambda *a, **kw: self.func(context(), *args, *a, **kwargs, **kw)
 
@@ -149,7 +137,6 @@
     return {"place": place, "power_state": False}
 
 
-<<<<<<< HEAD
 async def acquire(context, target, place: str, resource : str, cls) -> Dict:
     """
     rpc for acquiring places
@@ -181,44 +168,3 @@
     if not func_key in globals()["FUNCTION_INFO"]:
         return le.not_found(f"Function {func_key} not found in registry.")
     # if not func_key in 
-=======
-async def resource_overview(context,
-                            place: Optional[str] = None,
-                            # TODO (Kevin) REPRESENT TARGET IN API
-                            target: Union[str, int, None] = None,
-                            ) -> Dict:
-    """
-    rpc: returns list of all resources on target
-    """
-    context.log.info(f"Fetching resources overview for {target}.")
-
-    targets = await context.call("org.labgrid.coordinator.get_resources")
-    ret = []
-    for target, resources in targets.items():
-        for res_place, res in resources.items():
-            if place is None or place == res_place:
-                for k, v in res.items():
-                    ret.append({'name': k, 'target': target,
-                               'place': res_place, **v})
-    return ret
-
-
-async def resource_by_name(context,
-                           name: str = None,  # filter by name
-                           # TODO (Kevin) REPRESENT TARGET IN API
-                           ) -> Dict:
-    """
-    rpc: returns list of all resources of given name on target
-    """
-
-    targets = await context.call("org.labgrid.coordinator.get_resources")
-    ret = []
-    for target, resources in targets.items():
-        for place, res in resources.items():
-            for k, v in res.items():
-                if name is None or name == k:
-                    ret.append(
-                        {'name': k, 'target': target, 'place': place, **v})
-
-    return ret
->>>>>>> 21a7b9a1
