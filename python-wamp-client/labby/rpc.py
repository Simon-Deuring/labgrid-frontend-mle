--- conflicted
+++ resolved
@@ -256,11 +256,7 @@
         # append the place to acquired places if
         # it has been acquired in a previous session
         if (place_data and place_data['acquired'] == context.user_name
-<<<<<<< HEAD
-                    and place_name not in context.acquired_places
-=======
                 and place_name not in context.acquired_places
->>>>>>> 15d54f5b
                 ):
             context.acquired_places.add(place_name)
         if place is not None and place_name != place:
