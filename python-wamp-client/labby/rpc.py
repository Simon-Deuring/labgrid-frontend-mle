--- conflicted
+++ resolved
@@ -203,10 +203,5 @@
     if func_key is None:
         return [desc.__dict__ for desc in globals()["FUNCTION_INFO"].values()]
     if not func_key in globals()["FUNCTION_INFO"]:
-<<<<<<< HEAD
         return le.not_found(f"Function {func_key} not found in registry.").to_json()
-    return globals()["FUNCTION_INFO"][func_key].__dict__
-=======
-        return le.not_found(f"Function {func_key} not found in registry.")
-    # if not func_key in 
->>>>>>> 5dfadc39
+    return globals()["FUNCTION_INFO"][func_key].__dict__