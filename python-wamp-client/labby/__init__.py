--- conflicted
+++ resolved
@@ -1,11 +1,7 @@
 """
 Module to create wamp router for the Labgrid frontend
 """
-<<<<<<< HEAD
-from .labby import LabbyClient, run_router, get_context_callback
-=======
 from .labby import LabbyClient, run_router, get_context_callback, get_frontend_callback
->>>>>>> 1a79ea6f
 from .wsurl import url_from_parts, Protocol
 from .labby_error import ErrorKind, LabbyError, invalid_parameter, not_found
 
