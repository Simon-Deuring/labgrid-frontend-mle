--- conflicted
+++ resolved
@@ -15,25 +15,20 @@
 import { MatPaginatorModule } from '@angular/material/paginator';
 import { MatSidenavModule } from '@angular/material/sidenav';
 import { MatSnackBarModule } from '@angular/material/snack-bar';
-<<<<<<< HEAD
 import { MatListModule } from '@angular/material/list'
 
 import { AppComponent } from './app.component';
 import { ErrorComponent } from './error/error.component';
-import { SidebarComponent } from './sidebar/sidebar.component';
-=======
 import { MatTableModule } from '@angular/material/table';
 import { MatToolbarModule } from '@angular/material/toolbar';
 import { MatTooltipModule } from '@angular/material/tooltip';
->>>>>>> 9dcaec81
+import { MatProgressSpinnerModule }  from '@angular/material/progress-spinner';
 
 import {DragDropModule} from '@angular/cdk/drag-drop'; 
 
 import { AppRoutingModule } from './app-routing.module';
 import { RouterModule } from '@angular/router';
 
-import { AppComponent } from './app.component';
-import { ErrorComponent } from './error/error.component';
 import { LoginComponent } from './login/login.component';
 import { PlaceComponent } from './place/place.component';
 import { PlaceCreationDialogComponent } from './dialogs/place-creation-dialog/place-creation-dialog.component';
@@ -42,11 +37,13 @@
 import { ResourceComponent } from './resource/resource.component';
 import { ResourceOverviewComponent } from './resource-overview/resource-overview.component';
 import { SidebarComponent } from './sidebar/sidebar.component';
+import { ResourceSelectorComponent } from './resource-selector/resource-selector.component';
+import { CancelDialogComponent } from './dialogs/cancel-dialog/cancel-dialog.component';
+import { LoadingComponent } from './loading/loading.component';
 
 import { LoginService } from './auth/login.service';
 import { PlaceService } from './_services/place.service';
 import { ResourceService } from './_services/resource.service';
-import { ResourceSelectorComponent } from './resource-selector/resource-selector.component';
 
 @NgModule({
     declarations: [
@@ -59,14 +56,13 @@
         PlaceOverviewComponent,
         ResourceComponent,
         ResourceOverviewComponent,
-<<<<<<< HEAD
         PlaceOverviewComponent,
         LoginComponent,
         PlaceCreationDialogComponent,
         ResourceSelectorComponent,
-=======
         SidebarComponent,
->>>>>>> 9dcaec81
+        CancelDialogComponent,
+        LoadingComponent,
     ],
     imports: [
         AppRoutingModule,
@@ -84,14 +80,12 @@
         MatPaginatorModule,
         MatSidenavModule,
         MatSnackBarModule,
-<<<<<<< HEAD
         MatListModule,
         DragDropModule,
-=======
         MatTableModule,
         MatToolbarModule,
         MatTooltipModule,
->>>>>>> 9dcaec81
+        MatProgressSpinnerModule,
         RouterModule.forRoot([{ path: 'place', component: PlaceComponent }]),
     ],
     providers: [LoginService, PlaceService, ResourceService],
