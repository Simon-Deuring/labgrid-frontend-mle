import { NgModule } from '@angular/core';
import { BrowserAnimationsModule } from '@angular/platform-browser/animations';
import { BrowserModule } from '@angular/platform-browser';
import { FormsModule } from '@angular/forms';
import { HttpClientModule } from '@angular/common/http';

// Imports for Angular Material components
import { MatButtonModule } from '@angular/material/button';
import { MatCardModule } from '@angular/material/card';
import { MatDialogModule } from '@angular/material/dialog';
import { MatDividerModule } from '@angular/material/divider';
import { MatFormFieldModule } from '@angular/material/form-field';
import { MatIconModule } from '@angular/material/icon';
import { MatInputModule } from '@angular/material/input';
import { MatPaginatorModule } from '@angular/material/paginator';
import { MatSidenavModule } from '@angular/material/sidenav';
import { MatSnackBarModule } from '@angular/material/snack-bar';
import { MatListModule } from '@angular/material/list'

import { AppComponent } from './app.component';
import { ErrorComponent } from './error/error.component';
import { MatTableModule } from '@angular/material/table';
import { MatToolbarModule } from '@angular/material/toolbar';
import { MatTooltipModule } from '@angular/material/tooltip';
import { MatProgressSpinnerModule }  from '@angular/material/progress-spinner';

import {DragDropModule} from '@angular/cdk/drag-drop'; 

import { AppRoutingModule } from './app-routing.module';
import { RouterModule } from '@angular/router';

<<<<<<< HEAD
=======
import { AppComponent } from './app.component';
import { ConsoleComponent } from './console/console.component';
import { ErrorComponent } from './error/error.component';
>>>>>>> 5c3906e5
import { LoginComponent } from './login/login.component';
import { PlaceComponent } from './place/place.component';
import { PlaceCreationDialogComponent } from './dialogs/place-creation-dialog/place-creation-dialog.component';
import { PlaceDeletionDialogComponent } from './dialogs/place-deletion-dialog/place-deletion-dialog.component';
import { PlaceOverviewComponent } from './place-overview/place-overview.component';
import { ResourceComponent } from './resource/resource.component';
import { ResourceOverviewComponent } from './resource-overview/resource-overview.component';
import { SidebarComponent } from './sidebar/sidebar.component';
import { ResourceSelectorComponent } from './resource-selector/resource-selector.component';
import { CancelDialogComponent } from './dialogs/cancel-dialog/cancel-dialog.component';
import { LoadingComponent } from './loading/loading.component';

import { LoginService } from './auth/login.service';
import { PlaceService } from './_services/place.service';
import { ResourceService } from './_services/resource.service';

@NgModule({
    declarations: [
        AppComponent,
        ConsoleComponent,
        ErrorComponent,
        LoginComponent,
        PlaceComponent,
        PlaceCreationDialogComponent,
        PlaceDeletionDialogComponent,
        PlaceOverviewComponent,
        ResourceComponent,
        ResourceOverviewComponent,
        PlaceOverviewComponent,
        LoginComponent,
        PlaceCreationDialogComponent,
        ResourceSelectorComponent,
        SidebarComponent,
        CancelDialogComponent,
        LoadingComponent,
    ],
    imports: [
        AppRoutingModule,
        BrowserModule,
        BrowserAnimationsModule,
        FormsModule,
        HttpClientModule,
        MatButtonModule,
        MatCardModule,
        MatDialogModule,
        MatDividerModule,
        MatFormFieldModule,
        MatIconModule,
        MatInputModule,
        MatPaginatorModule,
        MatSidenavModule,
        MatSnackBarModule,
        MatListModule,
        DragDropModule,
        MatTableModule,
        MatToolbarModule,
        MatTooltipModule,
        MatProgressSpinnerModule,
        RouterModule.forRoot([{ path: 'place', component: PlaceComponent }]),
    ],
    providers: [LoginService, PlaceService, ResourceService],
    bootstrap: [AppComponent],
})
export class AppModule {}<|MERGE_RESOLUTION|>--- conflicted
+++ resolved
@@ -17,8 +17,6 @@
 import { MatSnackBarModule } from '@angular/material/snack-bar';
 import { MatListModule } from '@angular/material/list'
 
-import { AppComponent } from './app.component';
-import { ErrorComponent } from './error/error.component';
 import { MatTableModule } from '@angular/material/table';
 import { MatToolbarModule } from '@angular/material/toolbar';
 import { MatTooltipModule } from '@angular/material/tooltip';
@@ -29,12 +27,9 @@
 import { AppRoutingModule } from './app-routing.module';
 import { RouterModule } from '@angular/router';
 
-<<<<<<< HEAD
-=======
 import { AppComponent } from './app.component';
 import { ConsoleComponent } from './console/console.component';
 import { ErrorComponent } from './error/error.component';
->>>>>>> 5c3906e5
 import { LoginComponent } from './login/login.component';
 import { PlaceComponent } from './place/place.component';
 import { PlaceCreationDialogComponent } from './dialogs/place-creation-dialog/place-creation-dialog.component';
