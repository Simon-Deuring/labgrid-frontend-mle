--- conflicted
+++ resolved
@@ -119,13 +119,19 @@
         }
     }
 
-<<<<<<< HEAD
     public async createNewResource(resourceName: string): Promise<{ successful: boolean; errorMessage: string }> {
         let response = await this.session.call('localhost.create_resource', [resourceName]);
-=======
+        if (response === true) {
+            return { successful: true, errorMessage: '' };
+        } else if (response === false) {
+            return { successful: false, errorMessage: 'An unknown error occured!' };
+        } else {
+            return { successful: false, errorMessage: response.error.message };
+        }
+    }
+    
     public async deletePlace(placeName: string): Promise<{ successful: boolean; errorMessage: string }> {
         let response = await this.session.call('localhost.delete_place', [placeName]);
->>>>>>> 9dcaec81
 
         if (response === true) {
             return { successful: true, errorMessage: '' };
