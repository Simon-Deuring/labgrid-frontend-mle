--- conflicted
+++ resolved
@@ -1,11 +1,10 @@
-import { HttpClient } from '@angular/common/http';
+//import { HttpClient } from '@angular/common/http';
 import { Injectable } from '@angular/core';
+
 import { Place } from '../../models/place';
-<<<<<<< HEAD
+import { AllocationState } from '../_enums/allocation-state';
+
 import * as autobahn from 'autobahn-browser';
-=======
-import { AllocationState } from '../_enums/allocation-state';
->>>>>>> 938fb746
 
 @Injectable({
   providedIn: 'root'
@@ -21,24 +20,15 @@
       realm: 'frontend'
     });
 
-<<<<<<< HEAD
     let service = this;
     connection.onopen = async function (session: any, details: any) {
       service.session = session;
     }
     this.connection = connection;
-=======
-  public async getPlaces(): Promise<Place[]> {
-    const places = await this._http.get('../assets/places.json').toPromise() as Place[];
-
-    return places;
-  }
->>>>>>> 938fb746
 
     connection.open();
   }
 
-<<<<<<< HEAD
   public async getPlaces(): Promise<Place[]> {
     // If the session is already set the places can immediately be read.
     // Otherwise we wait 1 second.
@@ -82,31 +72,19 @@
       }
       return place;
     }
-=======
-    if (!place) {
-      throw new Error('No such place');
-    }
-
-    return place;
-  }
-
-  public getAquiredName(aquired: string): string {
-    return aquired.substring(aquired.lastIndexOf('/') + 1)
-  }
->>>>>>> 938fb746
 
     // If the python-wamp-client is not available the following line can be used to load test data
     // const place = await this.session.call('localhost.places');
   }
 
-  public async aquirePlace(placeName: string): Promise<boolean> {
+  public async acquirePlace(placeName: string): Promise<boolean> {
     let body = await this.getPlace(placeName) as Place;
 
-    if ((<any>AllocationState)[body.allocation] === AllocationState.Aquired) {
-      console.log('This place is already aquired.');
+    if ((<any>AllocationState)[body.reservation] === AllocationState.Acquired) {
+      console.log('This place is already acquired.');
       return false;
     } else {
-      console.log('Place not yet aquired. Try to aquire.');
+      console.log('Place not yet acquired. Try to acquire.');
       // TODO: connect to server 
       return true;
     }
